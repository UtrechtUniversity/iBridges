"""Command line tools for the iBridges library."""
from __future__ import annotations

import argparse
import json
import sys
from pathlib import Path
from typing import Union

from ibridges.data_operations import download, sync, upload
from ibridges.interactive import interactive_auth
from ibridges.path import IrodsPath
from ibridges.session import Session
from ibridges.util import get_collection

try:  # Python < 3.10 (backport)
    from importlib_metadata import version  # type: ignore
except ImportError:
    from importlib.metadata import version  # type: ignore [assignment]

MAIN_HELP_MESSAGE = f"""
iBridges CLI version {version("ibridges")}

Usage: ibridges [subcommand] [options]

Available subcommands:
    init:
        Attempt to cache the password and choose the irods_environment.json.
    download:
        Download a data object or collection from the iRODS server.
    upload:
        Upload a file or directory to the iRODS server
        (which converts it to a data object/collection respectively).
    sync:
        Synchronize files/folders and data objects/collections with each other.
        Only updated files will be downloaded/uploaded.
    list:
        List the content of a collections, if no path is given, the home collection will be listed.
<<<<<<< HEAD
    tree:
        List a collection and subcollections in a hierarchical way.
    mkcoll:
        Create the collection and all its parent collections.

=======
    midir:
        Create the collection and all its parent collections.
>>>>>>> 0c0274ec

The iBridges CLI does not implement the complete iBridges API. For example, there
are no commands to modify metadata on the irods server.

Example usage:

ibridges download "irods:~/test.txt"
ibridges upload ~/test.txt "irods:/test"
ibridges init
ibridges sync ~/directory "irods:~/collection"
ibridges list irods:~/collection
ibridges mkcoll irods://~/bli/bla/blubb
<<<<<<< HEAD
ibridges tree irods:~/collection
=======
>>>>>>> 0c0274ec

Program information:
    -v, --version - display CLI version and exit
    -h, --help    - display this help file and exit
"""

IBRIDGES_CONFIG_FP = Path.home() / ".ibridges" / "ibridges_cli.json"


def main() -> None:
    """CLI pointing to different entrypoints."""
    # show help by default, else consume first argument
    subcommand = "--help" if len(sys.argv) < 2 else sys.argv.pop(1)

    if subcommand in ["-h", "--help"]:
        print(MAIN_HELP_MESSAGE)
    elif subcommand in ["-v", "--version"]:
        print(f"iBridges version {version('ibridges')}")

    # find the subcommand in this module and run it!
    elif subcommand == "download":
        ibridges_download()
    elif subcommand == "upload":
        ibridges_upload()
    elif subcommand == "sync":
        ibridges_sync()
    elif subcommand == "init":
        ibridges_init()
    elif subcommand == "list":
        ibridges_list()
    elif subcommand == "mkcoll":
        ibridges_mkcoll()
<<<<<<< HEAD
    elif subcommand == "tree":
        ibridges_tree()
=======
>>>>>>> 0c0274ec
    else:
        print(f"Invalid subcommand ({subcommand}). For help see ibridges --help")
        sys.exit(1)

def _set_ienv_path(ienv_path: Union[None, str, Path]):
    try:
        with open(IBRIDGES_CONFIG_FP, "r", encoding="utf-8") as handle:
            ibridges_conf = json.load(handle)
    except FileNotFoundError:
        if ienv_path is None:
            return None
        ibridges_conf = {}
        IBRIDGES_CONFIG_FP.parent.mkdir(exist_ok=True)

    if ienv_path is not None:
        ibridges_conf["cli_last_env"] = str(Path(ienv_path).absolute())
    else:
        ibridges_conf["cli_last_env"] = None

    with open(IBRIDGES_CONFIG_FP, "w", encoding="utf-8") as handle:
        json.dump(ibridges_conf, handle)
    return ibridges_conf["cli_last_env"]


def _get_ienv_path() -> Union[None, str]:
    try:
        with open(IBRIDGES_CONFIG_FP, "r", encoding="utf-8") as handle:
            ibridges_conf = json.load(handle)
            return ibridges_conf.get("cli_last_env")
    except FileNotFoundError:
        return None


def ibridges_init():
    """Create a cached password for future use."""
    parser = argparse.ArgumentParser(
        prog="ibridges init",
        description="Cache your iRODS password to be used later."
    )
    parser.add_argument(
        "irods_env_path",
        help="The path to your iRODS environment JSON file.",
        type=Path,
        default=None,
        nargs="?",
    )
    args, _ = parser.parse_known_args()
    ienv_path = _set_ienv_path(args.irods_env_path)
    with interactive_auth(irods_env_path=ienv_path) as session:
        if not isinstance(session, Session):
            raise ValueError(f"Irods session '{session}' is not a session.")
    print("ibridges init was succesful.")


def _list_coll(session: Session, remote_path: IrodsPath):
    if remote_path.collection_exists():
        print(str(remote_path)+':')
        coll = get_collection(session, remote_path)
        print('\n'.join(['  '+sub.path for sub in coll.data_objects]))
        print('\n'.join(['  C- '+sub.path for sub in coll.subcollections]))
    else:
        raise ValueError(f"Irods path '{remote_path}' is not a collection.")


def ibridges_list():
    """List a collection on iRODS."""
    parser = argparse.ArgumentParser(
        prog="ibridges list",
        description="List a collection on iRODS."
    )
    parser.add_argument(
        "remote_path",
        help="Path to remote iRODS location starting with 'irods:'",
        type=str,
        default=None,
        nargs="?",
    )

    args, _ = parser.parse_known_args()
    with interactive_auth(irods_env_path=_get_ienv_path()) as session:
        _list_coll(session, _parse_remote(args.remote_path, session))

def _create_coll(session: Session, remote_path: IrodsPath):
    if remote_path.exists():
        raise ValueError(f'New collection path {remote_path} already exists.')
    remote_path.create_collection(session, remote_path)

def ibridges_mkcoll():
<<<<<<< HEAD
    """Create a collection with all its parents given the new path."""
=======
    """Create a collection with all its parents given the new path"""
>>>>>>> 0c0274ec
    parser = argparse.ArgumentParser(
        prog="ibridges mkcoll",
        description="Create a new collecion with all its parent collections."
    )
    parser.add_argument(
        "remote_path",
        help="Path to a new collection, should start with 'irods:'.",
        type=str,
    )

    args, _ = parser.parse_known_args()
    with interactive_auth(irods_env_path=_get_ienv_path()) as session:
        _create_coll(session, _parse_remote(args.remote_path, session))

def _parse_local(local_path: Union[None, str, Path]) -> Path:
    if local_path is None:
        return Path.cwd()
    if isinstance(local_path, str):
        if local_path.startswith("irods:"):
            raise ValueError("Please provide a local path (not starting with 'irods:')")
        local_path = Path(local_path)
    return local_path

def _parse_remote(remote_path: Union[None, str], session: Session) -> IrodsPath:
    if remote_path is None:
        return IrodsPath(session, session.home)
    if not remote_path.startswith("irods:"):
        raise ValueError("Please provide a remote path starting with 'irods:'.")
    if remote_path.startswith("irods://"):
        remainder = remote_path[8:]
        print(remainder)
        if remainder.startswith("~"):
            return IrodsPath(session, remainder)
        return IrodsPath(session, remote_path[7:])
    return IrodsPath(session, remote_path[6:])

def ibridges_download():
    """Download a remote data object or collection."""
    parser = argparse.ArgumentParser(
        prog="ibridges download",
        description="Download a data object or collection from an iRODS server."
    )
    parser.add_argument(
        "remote_path",
        help="Path to remote iRODS location starting with 'irods:'",
        type=str,
    )
    parser.add_argument(
        "local_path",
        help="Local path to download the data object/collection to.",
        type=Path,
        nargs="?",
    )
    parser.add_argument(
        "--overwrite",
        help="Overwrite the local file(s) if it exists.",
        action="store_true",
    )
    parser.add_argument(
        "--resource",
        help="Name of the resource from which the data is to be downloaded.",
        type=str,
        default="",
        required=False
    )
    parser.add_argument(
        "--dry-run",
        help="Do not perform the download, but list the files to be updated.",
        action="store_true"
    )
    args = parser.parse_args()
    with interactive_auth(irods_env_path=_get_ienv_path()) as session:
        ops = download(session,
                 _parse_remote(args.remote_path, session),
                 _parse_local(args.local_path),
                 overwrite=args.overwrite,
                 resc_name=args.resource,
                 dry_run=args.dry_run)
        if args.dry_run:
            _summarize_ops(ops)


def ibridges_upload():
    """Upload a local file or directory to the irods server."""
    parser = argparse.ArgumentParser(
        prog="ibridges upload",
        description="Upload a data object or collection from an iRODS server."
    )
    parser.add_argument(
        "local_path",
        help="Local path to upload the data object/collection from.",
        type=Path,
    )
    parser.add_argument(
        "remote_path",
        help="Path to remote iRODS location starting with 'irods:'",
        type=str,
    )
    parser.add_argument(
        "--overwrite",
        help="Overwrite the remote file(s) if it exists.",
        action="store_true",
    )
    parser.add_argument(
        "--resource",
        help="Name of the resource to which the data is to be uploaded.",
        type=str,
        default="",
        required=False
    )
    parser.add_argument(
        "--dry-run",
        help="Do not perform the upload, but list the files to be updated.",
        action="store_true"
    )
    args = parser.parse_args()

    with interactive_auth(irods_env_path=_get_ienv_path()) as session:
        ops = upload(session,
               _parse_local(args.local_path),
               _parse_remote(args.remote_path, session),
               overwrite=args.overwrite,
               resc_name=args.resource,
               dry_run=args.dry_run
        )
        if args.dry_run:
            _summarize_ops(ops)


def _parse_str(remote_or_local: str, session) -> Union[str, IrodsPath]:
    if remote_or_local.startswith("irods:"):
        return IrodsPath(session, remote_or_local[6:])
    return remote_or_local

def _summarize_ops(ops):
    if len(ops["create_collection"]) > 0:
        print("Create collections:\n")
        for coll in ops["create_collection"]:
            print(str(coll))
        print("\n")
    if len(ops["create_dir"]) > 0:
        print("Create directories:\n")
        for cur_dir in ops["create_dir"]:
            print(str(cur_dir))
        print("\n")
    if len(ops["upload"]) > 0:
        print("Upload files:\n")
        for lpath, ipath in ops["upload"]:
            print(f"{lpath} -> {ipath}")
        print("\n")
    if len(ops["download"]) > 0:
        print("Download files:\n")
        for ipath, lpath in ops["download"]:
            print(f"{ipath} -> {lpath}")


def ibridges_sync():
    """Synchronize files/directories between local and remote."""
    parser = argparse.ArgumentParser(
        prog="ibridges sync",
        description="Synchronize files/directories between local and remote."
    )
    parser.add_argument(
        "source",
        help="Source path to synchronize from (collection on irods server or local directory).",
        type=str,
    )
    parser.add_argument(
        "destination",
        help="Destination path to synchronize to (collection on irods server or local directory).",
        type=str,
    )
    parser.add_argument(
        "--dry-run",
        help="Do not perform the synchronization, but list the files to be updated.",
        action="store_true"
    )
    args = parser.parse_args()


    with interactive_auth(irods_env_path=_get_ienv_path()) as session:
        ops = sync(session,
                  _parse_str(args.source, session),
                  _parse_str(args.destination, session),
                  dry_run=args.dry_run,
        )
        if args.dry_run:
            _summarize_ops(ops)


# prefix components:
_tree_elements = {
    "pretty":
        {
            "space": '    ',
            "branch": '│   ',
            "skip": "...",
            "tee": '├── ',
            "last": '└── ',
        },
    "ascii":
        {
            "space": '    ',
            "branch": '|   ',
            "skip": "...",
            "tee": '|-- ',
            "last": '\\-- ',
        }
}


def _print_build_list(build_list: list[str], prefix: str, pels: dict[str, str], show_max: int = 10):
    if len(build_list) > show_max:
        n_half = (show_max-1)//2
        for item in build_list[:n_half]:
            print(prefix + pels["tee"] + item)
        print(prefix + pels["skip"])
        for item in build_list[-n_half:-1]:
            print(prefix + pels["tee"] + item)
    else:
        for item in build_list[:-1]:
            print(prefix + pels["tee"] + item)
    if len(build_list) > 0:
        print(prefix + pels["last"] + build_list[-1])

def _tree(ipath: IrodsPath, path_list: list[IrodsPath], pels: dict[str, str], prefix: str = '',
          show_max: int = 10):
    """Generate A recursive generator, given a directory Path object.

    will yield a visual tree structure line by line
    with each line prefixed by the same characters

    """
    j_path = 0
    build_list: list[str] = []
    while j_path < len(path_list):
        cur_path = path_list[j_path]
        try:
            rel_path = cur_path.relative_to(ipath)
        except ValueError:
            break
        if len(rel_path.parts) > 1:
            _print_build_list(build_list, prefix, show_max=show_max, pels=pels)
            build_list = []
            j_path += _tree(cur_path.parent, path_list[j_path:], show_max=show_max,
                            prefix=prefix + pels["branch"],
                            pels=pels)
            continue
        build_list.append(str(rel_path))
        j_path += 1
    _print_build_list(build_list, prefix, show_max=show_max, pels=pels)
    return j_path


def ibridges_tree():
    """Print a tree representation of a remote directory."""
    parser = argparse.ArgumentParser(
        prog="ibridges tree",
        description="Show collection/directory tree."
    )
    parser.add_argument(
        "remote_path",
        help="Path to collection to make a tree of.",
        type=str,
    )
    parser.add_argument(
        "--show-max",
        help="Show only up to this number of dataobject in the same collection, default 10.",
        default=10,
        type=int,
    )
    parser.add_argument(
        "--ascii",
        help="Print the tree in pure ascii",
        action="store_true",
    )
    parser.add_argument(
        "--depth",
        help="Maximum depth of the tree to be shown, default no limit.",
        default=None,
        type=int,
    )
    args, _ = parser.parse_known_args()
    with interactive_auth(irods_env_path=_get_ienv_path()) as session:
        ipath = _parse_remote(args.remote_path, session)
        if args.ascii:
            pels = _tree_elements["ascii"]
        else:
            pels = _tree_elements["pretty"]
        ipath_list = list(ipath.walk(depth=args.depth))
        _tree(ipath, ipath_list, show_max=args.show_max, pels=pels)
        n_col = sum(cur_path.collection_exists() for cur_path in ipath_list)
        n_data = len(ipath_list) - n_col
        print_str = f"\n{n_col} collections, {n_data} data objects"
        if args.depth is not None:
            print_str += " (possibly more at higher depths)"
        print(print_str)<|MERGE_RESOLUTION|>--- conflicted
+++ resolved
@@ -36,16 +36,10 @@
         Only updated files will be downloaded/uploaded.
     list:
         List the content of a collections, if no path is given, the home collection will be listed.
-<<<<<<< HEAD
     tree:
         List a collection and subcollections in a hierarchical way.
     mkcoll:
         Create the collection and all its parent collections.
-
-=======
-    midir:
-        Create the collection and all its parent collections.
->>>>>>> 0c0274ec
 
 The iBridges CLI does not implement the complete iBridges API. For example, there
 are no commands to modify metadata on the irods server.
@@ -58,10 +52,8 @@
 ibridges sync ~/directory "irods:~/collection"
 ibridges list irods:~/collection
 ibridges mkcoll irods://~/bli/bla/blubb
-<<<<<<< HEAD
 ibridges tree irods:~/collection
-=======
->>>>>>> 0c0274ec
+
 
 Program information:
     -v, --version - display CLI version and exit
@@ -94,11 +86,8 @@
         ibridges_list()
     elif subcommand == "mkcoll":
         ibridges_mkcoll()
-<<<<<<< HEAD
     elif subcommand == "tree":
         ibridges_tree()
-=======
->>>>>>> 0c0274ec
     else:
         print(f"Invalid subcommand ({subcommand}). For help see ibridges --help")
         sys.exit(1)
@@ -187,11 +176,8 @@
     remote_path.create_collection(session, remote_path)
 
 def ibridges_mkcoll():
-<<<<<<< HEAD
     """Create a collection with all its parents given the new path."""
-=======
-    """Create a collection with all its parents given the new path"""
->>>>>>> 0c0274ec
+
     parser = argparse.ArgumentParser(
         prog="ibridges mkcoll",
         description="Create a new collecion with all its parent collections."
