--- conflicted
+++ resolved
@@ -58,35 +58,28 @@
 
 ### Python
 
-<<<<<<< HEAD
-- Python 3
-	- Tested on 3.10
-- pip-22.2.2
-- Python packages
-	- Cryptography
-	- PyQt5
-	- python-irodsclient
-	- elabjournal
-	- watchdog
-=======
 - Python 3 (>= 3.6)
   - Tested on versions up to 3.10 on multiple platforms
-- pip-21.1.3
-- Python packages
+- pip-22.2.2
+- Python packages (see install via `requirements.txt` below)
   - elabjournal==0.0.19
-  - PyQt6==6.4.0
-  - python-irodsclient==1.1.5
-  - watchdog==2.1.9
->>>>>>> 06fa68a8
-
-```
+  - PyQt6==6.4.2
+  - python-irodsclient==1.1.6
+  - Pillow==9.4.0
+  - pyinstaller==5.8.0
+  - setproctitle==1.3.2
+  - watchdog==2.2.1
+
+Install dependencies with, for example:
+
+```sh
 python3.10 -m pip install -r requirements.txt
 ```
 
 ### Install Python 3.10
 - Ubuntu:
 
-  ```sh 
+  ```sh
   sudo apt update && sudo apt upgrade -y
   sudo apt install software-properties-common -y
   sudo add-apt-repository ppa:deadsnakes/ppa
