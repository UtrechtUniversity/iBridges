--- conflicted
+++ resolved
@@ -50,12 +50,8 @@
 ```
 
 
-<<<<<<< HEAD
+
 Please consult the documentation for more information about the configuration: 
-=======
-
-Please consult the documenation for more information about the configuration: 
->>>>>>> ed3ccd7c
 	
 
 <p align="center">
