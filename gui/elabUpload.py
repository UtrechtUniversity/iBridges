--- conflicted
+++ resolved
@@ -1,10 +1,7 @@
-<<<<<<< HEAD
-=======
 """eLabJournal electronic laboratory notebook upload tab.
 
 """
 import logging
->>>>>>> 06fa68a8
 import os
 import sys
 import logging
@@ -18,28 +15,11 @@
 from gui.checkableFsTree import checkableFsTreeModel
 from gui.ui_files.tabELNData import Ui_tabELNData
 
-<<<<<<< HEAD
-from utils.utils import getSize, walkToDict
-=======
 from utils.utils import get_local_size, get_coll_dict
->>>>>>> 06fa68a8
 from irods.exception import CATALOG_ALREADY_HAS_ITEM_BY_THAT_NAME
 
 
 class elabUpload(QWidget, Ui_tabELNData):
-<<<<<<< HEAD
-    def __init__(self, ic):
-        self.elab = None
-        self.coll = None
-        self.ic = ic
-        super(elabUpload, self).__init__()
-        if getattr(sys, 'frozen', False):
-            super(elabUpload, self).setupUi(self)
-        else:
-            loadUi("gui/ui_files/tabELNData.ui", self)
-
-        #Selecting and uploading local files and folders
-=======
     """ELabJournal upload tab.
 
     """
@@ -62,21 +42,10 @@
         else:
             loadUi("gui/ui_files/tabELNData.ui", self)
         # Selecting and uploading local files and folders
->>>>>>> 06fa68a8
         self.dirmodel = QFileSystemModel(self.localFsTable)
         self.localFsTable.setModel(self.dirmodel)
         self.localFsTable.setColumnHidden(1, True)
         self.localFsTable.setColumnHidden(2, True)
-<<<<<<< HEAD
-        self.localFsTable.setColumnHidden(3, True) 
-        #self.localFsTable.header().setSectionResizeMode(QHeaderView.ResizeToContents)
-        home_location = QtCore.QStandardPaths.standardLocations(
-                               QtCore.QStandardPaths.StandardLocation.HomeLocation)[0]
-        index = self.dirmodel.setRootPath(home_location)
-        self.localFsTable.setCurrentIndex(index)
-
-        #defining events and listeners
-=======
         self.localFsTable.setColumnHidden(3, True)
         # TODO remove commented commands that are not required?
         # self.localFsTable.header().setSectionResizeMode(QHeaderView.ResizeToContents)
@@ -88,7 +57,6 @@
         self.elnIrodsPath.setText(
                 '/'+self.ic.session.zone+'/home/'+self.ic.session.username)
         # defining events and listeners
->>>>>>> 06fa68a8
         self.elnTokenInput.returnPressed.connect(self.connectElab)
         self.elnGroupTable.clicked.connect(self.loadExperiments)
         self.elnExperimentTable.clicked.connect(self.selectExperiment)
@@ -107,18 +75,6 @@
                 self.elnGroupTable.setItem(row, 0, QTableWidgetItem(group[0]))
                 self.elnGroupTable.setItem(row, 1, QTableWidgetItem(group[1]))
             self.elnGroupTable.resizeColumnsToContents()
-<<<<<<< HEAD
-            #self.setCursor(QtGui.QCursor(QtCore.Qt.ArrowCursor))
-        except Exception as e:
-            logging.info("elabUpload: "+repr(e))
-            self.errorLabel.setText(
-                "ELN ERROR: "+repr(e)+"\n Your permissions for your current active group might be blocked.")
-            #self.setCursor(QtGui.QCursor(QtCore.Qt.ArrowCursor))
-            return
-    
-    def selectExperiment(self, expId):
-        #put exp id in self experimentIdLabel
-=======
             # self.setCursor(QtGui.QCursor(QtCore.Qt.CursorShape.ArrowCursor))
         except Exception as error:
             logging.info("elabUpload: "+repr(error))
@@ -128,7 +84,6 @@
 
     def selectExperiment(self):
         # TODO put exp id in self experimentIdLabel
->>>>>>> 06fa68a8
         self.errorLabel.clear()
         row = self.elnExperimentTable.currentRow()
         if row > -1:
@@ -138,11 +93,7 @@
     def loadExperiments(self):
         self.errorLabel.clear()
         self.elnExperimentTable.setRowCount(0)
-<<<<<<< HEAD
-        #self.setCursor(QtGui.QCursor(QtCore.Qt.WaitCursor))
-=======
         # self.setCursor(QtGui.QCursor(QtCore.Qt.CursorShape.WaitCursor))
->>>>>>> 06fa68a8
         row = self.elnGroupTable.currentRow()
         if row > -1:
             groupId = self.elnGroupTable.item(row, 0).text()
@@ -162,40 +113,20 @@
                     self.elnExperimentTable.setItem(row, 0, QTableWidgetItem(exp[0]))
                     self.elnExperimentTable.setItem(row, 1, QTableWidgetItem(exp[1]))
                     self.elnExperimentTable.setItem(row, 2, QTableWidgetItem(exp[2]))
-<<<<<<< HEAD
-                    row = row+1
-            except Exception as e:
-                logging.info("ElabUpload groupId "+str(groupId)+": "+repr(e))
-                self.errorLabel.setText(
-                    "ELN ERROR: "+repr(e)+"\n You might not have permissions for that group.")
-                #self.setCursor(QtGui.QCursor(QtCore.Qt.ArrowCursor))
-=======
             except Exception as error:
                 logging.info("ElabUpload groupId "+str(groupId)+": "+repr(error))
                 self.errorLabel.setText(
                     "ELN ERROR: "+repr(error)+"\n You might not have permissions for that group.")
                 # self.setCursor(QtGui.QCursor(QtCore.Qt.CursorShape.ArrowCursor))
->>>>>>> 06fa68a8
                 return
         self.elnExperimentTable.resizeColumnsToContents()
-<<<<<<< HEAD
-        #self.setCursor(QtGui.QCursor(QtCore.Qt.ArrowCursor))
-    
-
-    def reportProgress(self, n):
-=======
         # self.setCursor(QtGui.QCursor(QtCore.Qt.CursorShape.ArrowCursor))
     
     def reportProgress(self):
->>>>>>> 06fa68a8
         self.errorLabel.setText("ELN UPLOAD STATUS: Uploading ...")
 
     def reportFinished(self):
-<<<<<<< HEAD
-        #self.elnUploadButton.setCursor(QtGui.QCursor(QtCore.Qt.ArrowCursor))
-=======
         # self.elnUploadButton.setCursor(QtGui.QCursor(QtCore.Qt.CursorShape.ArrowCursor))
->>>>>>> 06fa68a8
         self.elnUploadButton.setEnabled(True)
         self.showPreview()
         self.elnIrodsPath.setText(self.coll.path.split('/ELN')[0])
@@ -212,35 +143,15 @@
         self.elnPreviewBrowser.append('\n\n<First 50 items printed>')
         self.errorLabel.setText("ELN upload success: "+self.coll.path)
 
-<<<<<<< HEAD
-
-    def uploadData(self):
-        #self.elnUploadButton.setCursor(QtGui.QCursor(QtCore.Qt.WaitCursor))
-=======
     def upload_data(self):
         # TODO check why cursor changes are commented out
         # self.elnUploadButton.setCursor(QtGui.QCursor(QtCore.Qt.CursorShape.WaitCursor))
->>>>>>> 06fa68a8
         self.elnPreviewBrowser.clear()
         self.errorLabel.clear()
         groupId = self.groupIdLabel.text()
         expId = self.experimentIdLabel.text()
         index = self.localFsTable.selectedIndexes()[0]
         path = self.dirmodel.filePath(index)
-<<<<<<< HEAD
-
-        if groupId == "":
-            self.errorLabel.setText("ERROR: No group selected.")
-            #self.elnUploadButton.setCursor(QtGui.QCursor(QtCore.Qt.ArrowCursor))
-            return
-        if expId == "":
-            self.errorLabel.setText("ERROR: No experiment selected.")
-            #self.elnUploadButton.setCursor(QtGui.QCursor(QtCore.Qt.ArrowCursor))
-            return
-        if path == "":
-            self.errorLabel.setText("ERROR: No data selected.")
-            #self.elnUploadButton.setCursor(QtGui.QCursor(QtCore.Qt.ArrowCursor))
-=======
         if groupId == "":
             self.errorLabel.setText("ERROR: No group selected.")
             # self.elnUploadButton.setCursor(QtGui.QCursor(QtCore.Qt.CursorShape.ArrowCursor))
@@ -252,7 +163,6 @@
         if path == "":
             self.errorLabel.setText("ERROR: No data selected.")
             # self.elnUploadButton.setCursor(QtGui.QCursor(QtCore.Qt.CursorShape.ArrowCursor))
->>>>>>> 06fa68a8
             return
         try:
             print("Group and Experiment: ", groupId, expId)
@@ -265,33 +175,13 @@
             # get the url that will be uploaded as metadata to irods
             expUrl = self.elab.updateMetadataUrl(**{'group': int(groupId), 'experiment': int(expId)})
             print("ELN DATA UPLOAD experiment: \n"+expUrl)
-<<<<<<< HEAD
-    
-            #get upload total size to inform user
-            size = getSize([path])
-            #if user specifies a different path than standard home
-            if self.elnIrodsPath.text() == '/zone/home/user':
-                collPath = '/'+self.ic.session.zone+'/home/'+self.ic.session.username+'/'+subcoll
-            else:
-                collPath = '/'+self.elnIrodsPath.text().strip('/')+'/'+subcoll
-            self.coll = self.ic.ensureColl(collPath)
-=======
             # get upload total size to inform user
             size = get_local_size([path])
             # if user specifies a different path than standard home
             collPath = '/'+self.elnIrodsPath.text().strip('/')+'/'+subcoll
             self.coll = self.ic.ensure_coll(collPath)
->>>>>>> 06fa68a8
             self.elnIrodsPath.setText(collPath)
             buttonReply = QMessageBox.question(
-<<<<<<< HEAD
-                            self.elnUploadButton,
-                            'Message Box', "Upload\n" + path + '\n'+str(size)+'MB',
-                            QMessageBox.StandardButton.Yes | QMessageBox.StandardButton.No, QMessageBox.StandardButton.No)
-            upload = buttonReply == QMessageBox.StandardButton.Yes
-            if upload:
-                #self.elnUploadButton.setCursor(QtGui.QCursor(QtCore.Qt.WaitCursor))
-=======
                 self.elnUploadButton,
                 'Message Box', "Upload\n" + path + '\n'+str(size)+'MB',
                 QMessageBox.StandardButton.Yes | QMessageBox.StandardButton.No,
@@ -299,7 +189,6 @@
             upload = buttonReply == QMessageBox.StandardButton.Yes
             if upload:
                 # self.elnUploadButton.setCursor(QtGui.QCursor(QtCore.Qt.CursorShape.WaitCursor))
->>>>>>> 06fa68a8
                 self.elnUploadButton.setEnabled(False)
                 # start own thread for the upload
                 self.thread = QThread()
@@ -314,16 +203,6 @@
                 self.worker.progress.connect(self.reportProgress)
                 self.thread.start()
                 self.thread.finished.connect(self.reportFinished)
-<<<<<<< HEAD
-            #else:
-                #self.elnUploadButton.setCursor(QtGui.QCursor(QtCore.Qt.ArrowCursor))
-    
-        except Exception as e:
-            logging.info("ElabUpload UploadData: "+repr(e))
-            self.errorLabel.setText(repr(e))
-            self.elnUploadButton.setEnabled(True)
-            #self.elnUploadButton.setCursor(QtGui.QCursor(QtCore.Qt.ArrowCursor))
-=======
             # else:
             #     self.elnUploadButton.setCursor(QtGui.QCursor(QtCore.Qt.CursorShape.ArrowCursor))
         except Exception as error:
@@ -332,7 +211,6 @@
             self.elnUploadButton.setEnabled(True)
             # self.elnUploadButton.setCursor(
             #    QtGui.QCursor(QtCore.Qt.ArrowCursor))
->>>>>>> 06fa68a8
             return
 
 class Worker(QObject):
@@ -398,60 +276,30 @@
         }
         self.annotateElab(annotation)
 
-<<<<<<< HEAD
-        self.annotateElab({ "Data size": str(self.size) + "Bytes", 
-                            "iRODS path": self.coll.path, 
-                            "iRODS server": self.ic.session.host, 
-                            "iRODS user": self.ic.session.username})
-=======
     def annotateElab(self, annotation):
         """
->>>>>>> 06fa68a8
 
         Parameters
         ----------
         metadata
 
-<<<<<<< HEAD
-    def annotateElab(self, metadata):
-=======
-        """
->>>>>>> 06fa68a8
+        """
         self.errorLabel.setText("Linking data to Elabjournal experiment.")
         # YODA: webdav URL does not contain "home", but iRODS path does!
         if self.ic.davrods and ("yoda" in self.ic.session.host or "uu.nl" in self.ic.session.host):
             self.elab.addMetadata(
                 self.ic.davrods+'/'+self.coll.path.split('home/')[1].strip(),
-<<<<<<< HEAD
-                meta=metadata,
-=======
                 meta=annotation,
->>>>>>> 06fa68a8
                 title='Data in iRODS')
         elif self.ic.davrods and "surfsara.nl" in self.ic.session.host:
                 self.elab.addMetadata(
                     self.ic.davrods+'/'+self.coll.path.split(
                         self.ic.session.zone)[1].strip('/'), 
-<<<<<<< HEAD
-                    meta=metadata,
-=======
                     meta=annotation,
->>>>>>> 06fa68a8
                     title='Data in iRODS')
         elif self.ic.davrods:
             self.elab.addMetadata(
                     self.ic.davrods+'/'+self.coll.path.strip('/'), 
-<<<<<<< HEAD
-                    meta=metadata,
-                    title='Data in iRODS')
-        else:
-            self.elab.addMetadata('{'+self.ic.session.host+', \n'\
-                                    +self.ic.session.zone+', \n'\
-                                    +self.ic.session.username+', \n'\
-                                    +str(self.ic.session.port)+'}\n'+
-                                    self.coll.path, meta=metadata,
-                                    title='Data in iRODS') 
-=======
                     meta=annotation,
                     title='Data in iRODS')
         else:
@@ -461,5 +309,4 @@
             port = self.ic.session.port
             path = self.coll.path
             conn = f'{{{host}\n{zone}\n{name}\n{port}\n{path}}}'
-            self.elab.addMetadata(conn, meta=annotation, title='Data in iRODS')
->>>>>>> 06fa68a8
+            self.elab.addMetadata(conn, meta=annotation, title='Data in iRODS')