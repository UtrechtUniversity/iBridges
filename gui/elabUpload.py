--- conflicted
+++ resolved
@@ -54,26 +54,15 @@
             QtCore.QStandardPaths.StandardLocation.HomeLocation)[0]
         index = self.dirmodel.setRootPath(home_location)
         self.localFsTable.setCurrentIndex(index)
-<<<<<<< HEAD
         self.elnIrodsPath.setText(
                 '/'+self.ic.session.zone+'/home/'+self.ic.session.username)
         # defining events and listeners
-=======
-
-        self.elnIrodsPath.setText(
-                '/'+self.ic.session.zone+'/home/'+self.ic.session.username)
-        #defining events and listeners
->>>>>>> 3ffdefc3
         self.elnTokenInput.returnPressed.connect(self.connectElab)
         self.elnGroupTable.clicked.connect(self.loadExperiments)
         self.elnExperimentTable.clicked.connect(self.selectExperiment)
         self.elnUploadButton.clicked.connect(self.upload_data)
-<<<<<<< HEAD
-
-=======
-    
-    
->>>>>>> 3ffdefc3
+
+
     def connectElab(self):
         self.errorLabel.clear()
         token = self.elnTokenInput.text()
@@ -188,17 +177,10 @@
             expUrl = self.elab.updateMetadataUrl(**{'group': int(groupId), 'experiment': int(expId)})
             print("ELN DATA UPLOAD experiment: \n"+expUrl)
             # get upload total size to inform user
-<<<<<<< HEAD
             size = get_local_size([path])
             # if user specifies a different path than standard home
             collPath = '/'+self.elnIrodsPath.text().strip('/')+'/'+subcoll
             self.coll = self.ic.ensure_coll(collPath)
-=======
-            size = getSize([path])
-            # if user specifies a different path than standard home
-            collPath = '/'+self.elnIrodsPath.text().strip('/')+'/'+subcoll
-            self.coll = self.ic.ensureColl(collPath)
->>>>>>> 3ffdefc3
             self.elnIrodsPath.setText(collPath)
             buttonReply = QMessageBox.question(
                 self.elnUploadButton,
@@ -327,10 +309,5 @@
             name = self.ic.session.username
             port = self.ic.session.port
             path = self.coll.path
-<<<<<<< HEAD
             conn = f'{{{host}\n{zone}\n{name}\n{port}\n{path}}}'
-            self.elab.addMetadata(conn, meta=annotation, title='Data in iRODS')
-=======
-            annotation = f'{{{host}\n{zone}\n{name}\n{port}\n{path}}}'
-            self.elab.addMetadata(annotation, title='Data in iRODS')
->>>>>>> 3ffdefc3
+            self.elab.addMetadata(conn, meta=annotation, title='Data in iRODS')