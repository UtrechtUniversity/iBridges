"""iBridges utility classes and functions.

"""
from __future__ import annotations
import datetime
import logging
import logging.handlers
import json
import os
import pathlib
import shutil
import socket
<<<<<<< HEAD
from logging.handlers import RotatingFileHandler
import logging
from datetime import datetime
from json import dump
=======
import sys
>>>>>>> 06fa68a8

import irods.collection
import irods.data_object
import irods.exception
import irods.path

<<<<<<< HEAD
def ensure_dir(path):
    try:
        if not os.path.exists(path):
            os.makedirs(path)
        return True
    except:
        return False


def getSize(pathList):
    size = 0
    for p in pathList:
        if os.path.isdir(p):
            for dirpath, dirnames, filenames in os.walk(p):
                for i in filenames:
                    f = os.path.join(dirpath, i)
                    size += os.path.getsize(f)
        elif os.path.isfile(p):
            size = size + os.path.getsize(p)
    print("UTILS size: "+str(size))
    return size


def networkCheck(hostname):
    s = socket.socket(socket.AF_INET, socket.SOCK_STREAM)
=======

def is_posix() -> bool:
    """Determine POSIXicity.

    Returns
    -------
    bool
        Whether or not this is a POSIX operating system.
    """
    return sys.platform not in ['win32', 'cygwin']


class PurePath(str):
    """A platform-dependent pure path without file system functionality
    based on the best of str and pathlib.

    """
    a: PurePath
    _path = None
    _posix = None

    def __new__(cls, *args):
        """Instantiate a PurePath from whole paths or segments of paths,
        absolute or logical.

        Returns
        -------
        PurePath
            Uninitialized instance.

        """
        if is_posix() or cls._posix:
            path = pathlib.PurePosixPath(*args)
        else:
            path = pathlib.PureWindowsPath(*args)
        return super().__new__(cls, path.__str__())

    def __init__(self, *args):
        """Initialize a PurePath.

        """
        self.args = args

    def __str__(self) -> str:
        """Render Paths into a string.

        Returns
        -------
        str
            String value of the pathlib.Path.

        """
        return self.path.__str__()

    def __repr__(self) -> str:
        """Render Paths into a representation.

        Returns
        -------
        str
            Representation of the pathlib.Path.

        """
        return f'{self.__class__.__name__}("{self.path.__str__()}")'

    @property
    def path(self) -> pathlib.PurePath:
        """A pathlib.Path instance providing extra functionality.

        Returns
        -------
        pathlib.PurePath
            Initialized from self.args.

        """
        if self._path is None:
            if is_posix():
                self._path = pathlib.PurePosixPath(*self.args)
            else:
                self._path = pathlib.PureWindowsPath(*self.args)
        return self._path

    def joinpath(self, *args):
        """Combine this path with one or several arguments, and return
        a new path representing either a subpath (if all arguments are
        relative paths) or a totally different path (if one of the
        arguments is anchored).

        Returns
        -------
        *Path
            Joined Path.

        """
        return type(self)(str(self.path.joinpath(*args)))

    def with_suffix(self, suffix: str):
        """Create a new path with the file `suffix` changed.  If the
        path has no `suffix`, add given `suffix`.  If the given
        `suffix` is an empty string, remove the `suffix` from the path.

        Parameters
        ----------
        suffix : str
            New extension for the file 'stem'.

        Returns
        -------
        *Path
            Suffix-updated Path.

        """
        return type(self)(str(self.path.with_suffix(suffix)))

    @property
    def name(self) -> str:
        """The final path component, if any.

        Returns
        -------
        str
            Name of the Path.

        """
        return self.path.name

    @property
    def parent(self):
        """The logical parent of the path.

        Returns
        -------
        *Path
            Parent of the Path.

        """
        return type(self)(str(self.path.parent))

    @property
    def parts(self) -> tuple:
        """An object providing sequence-like access to the components
        in the filesystem path.

        Returns
        -------
        tuple
            Parts of the Path.

        """
        return self.path.parts

    @property
    def stem(self) -> str:
        """The final path component, minus its last suffix.

        Returns
        -------
        str
            Stem of the Path.

        """
        return self.path.stem

    @property
    def suffix(self) -> str:
        """The final component's last suffix, if any.  This includes
        the leading period. For example: '.txt'.

        Returns
        -------
        str
            Suffix of the path.

        """
        return self.path.suffix

    @property
    def suffixes(self) -> list:
        """A list of the final component's suffixes, if any.  These
        include the leading periods. For example: ['.tar', '.gz'].

        Returns
        -------
        list[str]
            Suffixes of the path.

        """
        return self.path.suffixes


class IrodsPath(PurePath, irods.path.iRODSPath):
    """A pure POSIX path without file system functionality based on the
    best of str, pathlib, and iRODSPath.  This path is normalized upon
    instantiation.

    """
    a: IrodsPath

    def __new__(cls, *args):
        """Instantiate an IrodsPath.

        Returns
        -------
        IrodsPath
            Uninitialized instance.

        """
        cls._posix = True
        path = pathlib.PurePosixPath(*args)
        return super().__new__(cls, path.__str__())

    @property
    def path(self) -> pathlib.PurePosixPath:
        """A pathlib.PurePosixPath instance providing extra
        functionality.

        Returns
        -------
        pathlib.PurePosixPath
            Initialized from self.args.

        """
        if self._path is None:
            self._path = pathlib.PurePosixPath(*self.args)
        return self._path


class LocalPath(PurePath):
    """A platform-dependent local path with file system functionality
    based on the best of str and pathlib.

    """
    a: LocalPath

    def __new__(cls, *args, **kwargs):
        """Instantiate a LocalPath.

        Returns
        -------
        LocalPath
            Uninitialized instance.

        """
        if is_posix():
            path = pathlib.PosixPath(*args)
        else:
            path = pathlib.WindowsPath(*args)
        return super().__new__(cls, path.__str__())

    @property
    def path(self) -> pathlib.Path:
        """A pathlib.Path instance providing extra functionality.

        Returns
        -------
        pathlib.Path
            Initialized from self.args.

        """
        if self._path is None:
            if is_posix():
                self._path = pathlib.PosixPath(*self.args)
            else:
                self._path = pathlib.WindowsPath(*self.args)
        return self._path

    def absolute(self):
        """Determine an absolute version of this path, i.e., a path
        with a root or anchor.

        No normalization is done, i.e. all '.' and '..' will be kept
        along.  Use resolve() to get the canonical path to a file.

        Returns
        -------
        LocalPath
            Not normalized full path.

        """
        return type(self)(str(self.path.absolute()))

    def copy_path(self, target: str, squash: bool = False):
        """Copy this path to the target path, overwriting existing
        elements if that path exists and `squash` is True.

        The target path may be absolute or relative. Relative paths are
        interpreted relative to the current working directory, *not*
        the directory of the Path object.

        Parameters
        ----------
        target : str
            The path to replace.
        squash : bool
            Whether to overwrite path.

        """
        try:
            shutil.copytree(self, target, symlinks=True)
        except FileExistsError as error:
            if squash:
                type(self)(target).rmdir(squash=True)
                shutil.copytree(self, target)
            else:
                print(f'Cannot copy to {target}: {error}')

    @classmethod
    def cwd(cls):
        """Give the current working directory.

        Returns
        -------
        LocalPath
            The current working directory path.

        """
        return cls(str(pathlib.Path.cwd()))

    def exists(self) -> bool:
        """Whether this path exists.

        Returns
        -------
        bool
            Path exists or not.

        """
        # try:
        return self.path.exists()
        # except AttributeError:
        #     return os.path.exists(self.path)

    def expanduser(self):
        """Return a new path with expanded ~ and ~user constructs (as
        returned by os.path.expanduser)

        Returns
        -------
        LocalPath
            User-expanded Path.
        """
        try:
            return type(self)(str(self.path.expanduser()))
        except AttributeError:
            return type(self)(os.path.expanduser(self.path))

    def glob(self, pattern: str) -> iter:
        """Iterate over this subtree and yield all existing files (of
        any kind, including directories) matching the given relative
        `pattern`.

        Parameters
        ----------
        pattern : str
            Wildcard patter to match files.

        Returns
        -------
        iter
            Generator of matches.

        """
        return (type(self)(path) for path in self.path.glob(pattern=pattern))

    def is_dir(self) -> bool:
        """Whether this path is a directory.

        Returns
        -------
        bool
            Is a directory (folder) or not.

        """
        # try:
        return self.path.is_dir()
        # except AttributeError:
        #     return os.path.isdir(self.path)

    def is_file(self) -> bool:
        """Whether this path is a regular file (also True for symlinks
        pointing to regular files)

        Returns
        -------
        bool
            Is a regular file (symlink) or not.

        """
        # try:
        return self.path.is_file()
        # except AttributeError:
        #     return os.path.isfile(os.path)

    def mkdir(self, mode: int = 511, parents: bool = False, exist_ok: bool = False):
        """Create a new directory at this path.

        Parameters
        ----------
        mode : int
            Creation mode of the directory (folder).
        parents : bool
            Create the parents too?
        exist_ok : bool
            Okay if directory already exists?

        """
        try:
            self.path.mkdir(mode=mode, parents=parents, exist_ok=exist_ok)
        except AttributeError:
            # TODO use os.mkdir() to implement this.
            pass

    def read_bytes(self) -> bytes:
        """Open the file in bytes mode, read it, and close the file.

        Returns
        -------
        bytes
            Bytes contents of the file.

        """
        return self.path.read_bytes()

    def read_text(self, encoding: str = None, errors: str = None) -> str:
        """Open the file in text mode, read it, and close the file.

        Parameters
        ----------
        encoding : str
            The name of the encoding used to decode or encode the file
            (see open()).
        errors : str
            Specifies how encoding errors are to be handled (see
            open()).

        Returns
        -------
        str
            String contents of the file.

        """
        return self.path.read_text(encoding=encoding, errors=errors)

    def rename_path(self, target: str):
        """Rename (move) this path to the target path.  `target` is not
        overwritten.  Use replace_path() if overwriting is desired.

        The target path may be absolute or relative. Relative paths are
        interpreted relative to the current working directory, *not*
        the directory of the Path object.

        Parameters
        ----------
        target : str
            The path to replace.

        Returns
        -------
        LocalPath
            The target path.

        """
        return type(self)(str(self.path.rename(target)))

    def replace_path(self, target: str, squash: bool = False):
        """Rename (move) this path to the target path, overwriting the
        directory if it exists and overwriting any contents if `squash`
        is set.

        The target path may be absolute or relative. Relative paths are
        interpreted relative to the current working directory, *not*
        the directory of the Path object.

        Parameters
        ----------
        target : str
            The path to replace.
        squash : bool
            Whether to overwrite path.

        Returns
        -------
        LocalPath
            The target path if replaced, this path otherwise.

        """
        try:
            return type(self)(str(self.path.replace(target)))
        except OSError as error:
            if squash:
                type(self)(target).rmdir(squash=True)
                return type(self)(str(self.path.replace(target)))
            else:
                print(f'Cannot replace {target}: {error}')
                return self

    def resolve(self):
        """Make the path absolute (full path with a root or anchor),
        resolving all symlinks on the way and also normalizing it (for
        example turning slashes into backslashes under Windows).

        Returns
        -------
        LocalPath
            Normalized full path with relative segments and symlinks
            resolved.

        """
        return type(self)(str(self.path.resolve()))

    def rmdir(self, squash: bool = False):
        """Remove this directory.  The directory must be empty unless
        `squash` is set.

        Parameters
        ----------
        squash : bool
            Whether to remove non-empty directory.
        """
        try:
            self.path.rmdir()
        except OSError as error:
            if squash:
                shutil.rmtree(self)
            else:
                print(f'Cannot rmdir {self}: {error}')

    def stat(self) -> os.stat_result:
        """Run os.stat() on this path.

        Returns
        -------
        os.stat_result
            Stat structure.

        """
        return self.path.stat()

    def unlink(self, missing_ok: bool = False):
        """Remove this file or link.  If the path is a directory, use
        rmdir() instead.

        Parameters
        ----------
        missing_ok : bool
            Ignore missing files/directories.

        """
        self.path.unlink(missing_ok=missing_ok)

    def write_bytes(self, data: bytes):
        """Open the file in bytes mode, write to it, and close the file.

        Parameters
        ----------
        data : bytes
            Information to write to file.

        """
        self.path.write_bytes(data=data)

    def write_text(self, data: str, encoding: str = None, errors: str = None):
        """

        Parameters
        ----------
        data : str
            Information to write to file.
        encoding : str
            The name of the encoding used to decode or encode the file
            (see open()).
        errors : str
            Specifies how encoding errors are to be handled (see
            open()).

        """
        self.path.write_text(data=data, encoding=encoding, errors=errors)


class JsonConfig:
    """A configuration stored in a JSON file.

    """

    def __init__(self, filepath: str):
        """Create the configuration.

        Parameters
        ----------
        filepath : str

        """
        self.filepath = LocalPath(filepath)
        self._config = None

    @property
    def config(self) -> dict:
        """Configuration getter.

        Attempt to load a configuration from the JSON file.

        Returns
        -------
        dict or None
            The configuration if it exists.

        """
        if self._config is None:
            if self.filepath.exists():
                with open(self.filepath, 'r', encoding='utf-8') as confd:
                    self._config = json.load(confd)
        return self._config

    @config.setter
    def config(self, conf_dict: dict):
        """Configuration setter.

        Set the configuration to `conf_dict` and write it to the JSON
        file.

        """
        self._config = conf_dict
        with open(self.filepath, 'w', encoding='utf-8') as confd:
            json.dump(conf_dict, confd, indent=4, sort_keys=True)

    @config.deleter
    def config(self):
        """Configuration deleter.

        Delete both the configuration and its JSON file.

        """
        self._config = None
        self.filepath.unlink(missing_ok=True)


def ensure_dir(pathname: str) -> bool:
    """Ensure `pathname` exists as a directory.

    Parameters
    ----------
    pathname : str
        The path to be ensured.

    Returns
    -------
    bool
        If `pathname` exists/was created.

    """
    path = LocalPath(pathname)
>>>>>>> 06fa68a8
    try:
        path.mkdir(parents=True, exist_ok=True)
    except (PermissionError, OSError) as error:
        logging.info(f'Error ensuring directory: {error}')
    return path.is_dir()


def get_local_size(pathnames: list) -> int:
    """Collect the sizes of a set of local files and/or directories and
    determine the total size recursively.

    Parameters
    ----------
    pathnames : list
        Names of input paths.

    Returns
    -------
    int
        Total size [bytes] of all local files found from the paths in
        `pathnames`.

    """
    sizes = []
    for pathname in pathnames:
        path = LocalPath(pathname)
        if path.is_dir():
            for dirname, _, filenames in os.walk(path):
                for filename in filenames:
                    filepath = LocalPath(dirname, filename)
                    sizes.append(filepath.stat().st_size)
        elif path.is_file():
            sizes.append(path.stat().st_size)
    return sum(sizes)


def get_data_size(obj: irods.data_object.iRODSDataObject) -> int:
    """For an iRODS data object, get the size as reported by the ICAT.
    This should be considered an estimate if the size cannot be verified.

    Parameters
    ----------
    obj : irods.data_object.iRODSDataObject
        The iRODS data object whose size is to be estimated.

    Returns
    -------
    int
        Estimated size of data object `obj`.

    """
    sizes = {repl.size for repl in obj.replicas if repl.status == '1'}
    if len(sizes) == 1:
        return list(sizes)[0]
    raise irods.exception.MiscException(f'No consistent size found for {obj.path}')


def get_coll_size(coll: irods.collection.iRODSCollection) -> int:
    """For an iRODS collection, sum the sizes of data objects
    recursively as reported by the ICAT.  This should be considered an
    estimate if the sizes cannot be verified.

    Parameters
    ----------
    coll : irods.collection.iRODSCollection
        The iRODS collection whose size is to be estimated.

    Returns
    -------
    int
        Estimated sum of total sizes of data objects in `coll`.

    """
    return sum(
        sum(get_data_size(obj) for obj in objs) for _, _, objs in coll.walk())


def can_connect(hostname: str) -> bool:
    """Check connectivity to an iRODS server.

    Parameters
    ----------
    hostname : str
        FQDN/IP of an iRODS server.

    Returns
    -------
    bool
        Connection to `hostname` possible.

    """
    with socket.socket(socket.AF_INET, socket.SOCK_STREAM) as sock:
        try:
            sock.settimeout(10.0)
            sock.connect((hostname, 1247))
            return True
        except socket.error:
            return False


def get_coll_dict(root_coll: irods.collection.iRODSCollection) -> dict:
    """Create a recursive metadata dictionary for `coll`.

<<<<<<< HEAD

def walkToDict(root):
    # irods collection
    items = []
    for collection, subcolls, _ in root.walk():
        items.append(collection.path)
        items.extend([s.path for s in subcolls])
    walkDict = {key: None for key in sorted(set(items))}
    for collection, _, objs in root.walk():
        walkDict[collection.path] = [o.name for o in objs]
=======
    Parameters
    ----------
    root_coll : irods.collection.iRODSCollection
        Root collection for the metadata gathering.

    Returns
    -------
    dict
        Keys of logical paths, values

    """
    return {this_coll.path: [data_obj.name for data_obj in data_objs]
            for this_coll, _, data_objs in root_coll.walk()}
>>>>>>> 06fa68a8


def get_downloads_dir() -> LocalPath:
    """Find the platform-dependent 'Downloads' directory.

    Returns
    -------
    LocalPath
        Absolute path to 'Downloads' directory.

    """
    if is_posix:
        return LocalPath('~', 'Downloads').expanduser()
    else:
        import winreg
        sub_key = r'SOFTWARE\Microsoft\Windows\CurrentVersion\Explorer\Shell Folders'
        downloads_guid = '{374DE290-123F-4565-9164-39C4925E467B}'
        with winreg.OpenKey(winreg.HKEY_CURRENT_USER, sub_key) as key:
            return LocalPath(winreg.QueryValueEx(key, downloads_guid)[0])


def save_irods_env(ienv: dict) -> LocalPath:
    """Write the `ienv` dictionary to the iRODS environment file
    specified in `ienv` or to the default location.

    Parameters
    ----------
    ienv : dict

    Returns
    -------
    LocalPath
        Absolute path to iRODS environment file just saved.

    """
    if "ui_ienvFilePath" in ienv:
        envname = LocalPath(ienv["ui_ienvFilePath"])
    else:
<<<<<<< HEAD
        envFile = os.path.join(os.path.expanduser("~"), ".irods" + os.sep + "irods_environment.json")
        ienv["ui_ienvFilePath"] = envFile
    with open(envFile, 'w') as f:
        dump(ienv, f, indent=4)
    return envFile
=======
        envname = LocalPath('~', '.irods', 'irods_environment.json').expanduser()
        ienv["ui_ienvFilePath"] = envname
    # Writes the file.
    JsonConfig(envname).config = ienv
    return envname
>>>>>>> 06fa68a8


def get_working_dir() -> LocalPath:
    """Determine working directory where iBridges started.

    Returns
    -------
    LocalPath
        Directory path of the executable.

    """
    if getattr(sys, 'frozen', False):
        return LocalPath(sys.executable).parent
    elif __file__:
        return LocalPath(__file__).parent
    else:
        return LocalPath('.')

<<<<<<< HEAD

# check if a given directory exists on the drive
def check_direxists(thedir):
    if _check_exists(thedir):
        return os.path.isdir(thedir)
    return False


def check_fileexists(file):
    if _check_exists(file):
        return os.path.isfile(file)
    return False


def _check_exists(fname):
    if fname is None:
        return False
    if not os.path.exists(fname):
        return False
    return True
=======

def dir_exists(pathname: str) -> bool:
    """Does `pathname` exist as a directory?

    Parameters
    ----------
    pathname : str
        Name of path to check.
>>>>>>> 06fa68a8

    Returns
    -------
    bool
        Whether the directory exists.

    """
    return LocalPath(pathname).is_dir()

<<<<<<< HEAD
    log_format = '[%(asctime)s] {%(filename)s:%(lineno)d} %(levelname)s - %(message)s'
    handlers = [RotatingFileHandler(logfile, 'a', 100000, 1), logging.StreamHandler(sys.stdout)]
    logging.basicConfig(format=log_format, level=logging.INFO, handlers=handlers)
=======
>>>>>>> 06fa68a8

def file_exists(pathname: str) -> bool:
    """Does `pathname` exist as a file?

    Parameters
    ----------
    pathname : str
        Name of path to check.

    Returns
    -------
    bool
        Whether the file exists.

    """
    return LocalPath(pathname).is_file()


def setup_logger(logdir: str, appname: str):
    """Initialize the application logging service.

    Parameters
    ----------
    logdir : str
        Path to logging location.
    appname : str
        Base name for the log file.

    """
    logdir = LocalPath(logdir)
    logfile = logdir.joinpath(f'{appname}.log')
    log_format = '[%(asctime)s] {%(filename)s:%(lineno)d} %(levelname)s - %(message)s'
    handlers = [
        logging.handlers.RotatingFileHandler(logfile, 'a', 100000, 1),
        logging.StreamHandler(sys.stdout),
    ]
    logging.basicConfig(
        format=log_format, level=logging.INFO, handlers=handlers)
    # Indicate start of a new session
<<<<<<< HEAD
    with open(logfile, 'a') as f:
        f.write("\n\n")
        underscores = ""
        for x in range(0, 50):
            underscores = underscores + "_"
        underscores = underscores + "\n"
        f.write(underscores)
        f.write(underscores)
        f.write("\t\t" + datetime.now().strftime("%Y-%m-%dT%H:%M:%S") + "\n")
        f.write(underscores)
        f.write(underscores)
=======
    with open(logfile, 'a', encoding='utf-8') as logfd:
        logfd.write('\n\n')
        underscores = f'{"_" * 50}\n'
        logfd.write(underscores * 2)
        logfd.write(f'\t\t{datetime.datetime.now().isoformat()}\n')
        logfd.write(underscores * 2)


def bytes_to_str(value: int) -> str:
    """Render incoming number of bytes to a string with units.

    Parameters
    ----------
    value : int
        Number of bytes.

    Returns
    -------
    str
        Rendered string with units.

    """
    if value < 1e12:
        return f'{value / 1e9:.3f} GB'
    else:
        return f'{value / 1e12:.3f} TB'
>>>>>>> 06fa68a8
<|MERGE_RESOLUTION|>--- conflicted
+++ resolved
@@ -10,47 +10,13 @@
 import pathlib
 import shutil
 import socket
-<<<<<<< HEAD
-from logging.handlers import RotatingFileHandler
-import logging
-from datetime import datetime
-from json import dump
-=======
 import sys
->>>>>>> 06fa68a8
 
 import irods.collection
 import irods.data_object
 import irods.exception
 import irods.path
 
-<<<<<<< HEAD
-def ensure_dir(path):
-    try:
-        if not os.path.exists(path):
-            os.makedirs(path)
-        return True
-    except:
-        return False
-
-
-def getSize(pathList):
-    size = 0
-    for p in pathList:
-        if os.path.isdir(p):
-            for dirpath, dirnames, filenames in os.walk(p):
-                for i in filenames:
-                    f = os.path.join(dirpath, i)
-                    size += os.path.getsize(f)
-        elif os.path.isfile(p):
-            size = size + os.path.getsize(p)
-    print("UTILS size: "+str(size))
-    return size
-
-
-def networkCheck(hostname):
-    s = socket.socket(socket.AF_INET, socket.SOCK_STREAM)
-=======
 
 def is_posix() -> bool:
     """Determine POSIXicity.
@@ -702,7 +668,6 @@
 
     """
     path = LocalPath(pathname)
->>>>>>> 06fa68a8
     try:
         path.mkdir(parents=True, exist_ok=True)
     except (PermissionError, OSError) as error:
@@ -806,18 +771,6 @@
 def get_coll_dict(root_coll: irods.collection.iRODSCollection) -> dict:
     """Create a recursive metadata dictionary for `coll`.
 
-<<<<<<< HEAD
-
-def walkToDict(root):
-    # irods collection
-    items = []
-    for collection, subcolls, _ in root.walk():
-        items.append(collection.path)
-        items.extend([s.path for s in subcolls])
-    walkDict = {key: None for key in sorted(set(items))}
-    for collection, _, objs in root.walk():
-        walkDict[collection.path] = [o.name for o in objs]
-=======
     Parameters
     ----------
     root_coll : irods.collection.iRODSCollection
@@ -831,7 +784,6 @@
     """
     return {this_coll.path: [data_obj.name for data_obj in data_objs]
             for this_coll, _, data_objs in root_coll.walk()}
->>>>>>> 06fa68a8
 
 
 def get_downloads_dir() -> LocalPath:
@@ -870,19 +822,11 @@
     if "ui_ienvFilePath" in ienv:
         envname = LocalPath(ienv["ui_ienvFilePath"])
     else:
-<<<<<<< HEAD
-        envFile = os.path.join(os.path.expanduser("~"), ".irods" + os.sep + "irods_environment.json")
-        ienv["ui_ienvFilePath"] = envFile
-    with open(envFile, 'w') as f:
-        dump(ienv, f, indent=4)
-    return envFile
-=======
         envname = LocalPath('~', '.irods', 'irods_environment.json').expanduser()
         ienv["ui_ienvFilePath"] = envname
     # Writes the file.
     JsonConfig(envname).config = ienv
     return envname
->>>>>>> 06fa68a8
 
 
 def get_working_dir() -> LocalPath:
@@ -901,28 +845,6 @@
     else:
         return LocalPath('.')
 
-<<<<<<< HEAD
-
-# check if a given directory exists on the drive
-def check_direxists(thedir):
-    if _check_exists(thedir):
-        return os.path.isdir(thedir)
-    return False
-
-
-def check_fileexists(file):
-    if _check_exists(file):
-        return os.path.isfile(file)
-    return False
-
-
-def _check_exists(fname):
-    if fname is None:
-        return False
-    if not os.path.exists(fname):
-        return False
-    return True
-=======
 
 def dir_exists(pathname: str) -> bool:
     """Does `pathname` exist as a directory?
@@ -931,7 +853,6 @@
     ----------
     pathname : str
         Name of path to check.
->>>>>>> 06fa68a8
 
     Returns
     -------
@@ -941,12 +862,6 @@
     """
     return LocalPath(pathname).is_dir()
 
-<<<<<<< HEAD
-    log_format = '[%(asctime)s] {%(filename)s:%(lineno)d} %(levelname)s - %(message)s'
-    handlers = [RotatingFileHandler(logfile, 'a', 100000, 1), logging.StreamHandler(sys.stdout)]
-    logging.basicConfig(format=log_format, level=logging.INFO, handlers=handlers)
-=======
->>>>>>> 06fa68a8
 
 def file_exists(pathname: str) -> bool:
     """Does `pathname` exist as a file?
@@ -986,19 +901,6 @@
     logging.basicConfig(
         format=log_format, level=logging.INFO, handlers=handlers)
     # Indicate start of a new session
-<<<<<<< HEAD
-    with open(logfile, 'a') as f:
-        f.write("\n\n")
-        underscores = ""
-        for x in range(0, 50):
-            underscores = underscores + "_"
-        underscores = underscores + "\n"
-        f.write(underscores)
-        f.write(underscores)
-        f.write("\t\t" + datetime.now().strftime("%Y-%m-%dT%H:%M:%S") + "\n")
-        f.write(underscores)
-        f.write(underscores)
-=======
     with open(logfile, 'a', encoding='utf-8') as logfd:
         logfd.write('\n\n')
         underscores = f'{"_" * 50}\n'
@@ -1024,5 +926,4 @@
     if value < 1e12:
         return f'{value / 1e9:.3f} GB'
     else:
-        return f'{value / 1e12:.3f} TB'
->>>>>>> 06fa68a8
+        return f'{value / 1e12:.3f} TB'