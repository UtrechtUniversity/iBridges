--- conflicted
+++ resolved
@@ -107,15 +107,7 @@
         self.irods_env_file = irods_env_file
         if password:
             self.password = password
-<<<<<<< HEAD
         self.multiplier = MULTIPLIER
-        self.default_resc = self.ienv.get('irods_default_resource', None)
-        # FIXME move iBridges parameters to iBridges configuration
-        self.davrods = None
-        if 'davrods_server' in self.ienv:
-            self.davrods = self.ienv['davrods_server'].strip('/')
-=======
->>>>>>> a153f7aa
 
     @property
     def davrods(self):
@@ -1300,12 +1292,8 @@
             except irods.exception.CAT_SUCCESS_BUT_WITH_NO_INFO:
                 print(RED+"INFO DELETE META: Metadata never existed"+DEFAULT)
             except irods.exception.CAT_NO_ACCESS_PERMISSION as cnap:
-<<<<<<< HEAD
-                raise cnap("ERROR UPDATE META: no permissions "+item.path)
-=======
                 print("ERROR UPDATE META: no permissions "+item.path)
                 raise cnap
->>>>>>> a153f7aa
 
     def deleteData(self, item):
         """
@@ -1325,8 +1313,8 @@
             try:
                 item.unlink(force = True)
             except irods.exception.CAT_NO_ACCESS_PERMISSION as cnap:
-<<<<<<< HEAD
-                raise irods.exception("ERROR IRODS DELETE: no permissions "+item.path)
+                print("ERROR IRODS DELETE: no permissions "+item.path)
+                raise cnap
 
     def execute_rule(self, rule_file, params, output='ruleExecOut'):
         """Execute an iRODS rule.
@@ -1344,12 +1332,9 @@
         -------
         tuple
             (stdout, stderr)
-=======
-                print("ERROR IRODS DELETE: no permissions "+item.path)
-                raise cnap
->>>>>>> a153f7aa
-
-        params format example:
+
+        `params` format example:
+
         params = {  # extra quotes for string literals
             '*obj': '"/zone/home/user"',
             '*name': '"attr_name"',
@@ -1367,7 +1352,7 @@
             return '', repr(netexc)
         except irods.exception.SYS_HEADER_READ_LEN_ERR as shrle:
             logging.info('iRODS server hiccuped.  Check the results and try again.')
-            return "", repr(shrle)
+            return '', repr(shrle)
         except Exception as error:
             logging.info('RULE EXECUTION ERROR', exc_info=True)
             return '', repr(error)
