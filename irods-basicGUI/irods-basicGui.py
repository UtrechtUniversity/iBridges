--- conflicted
+++ resolved
@@ -19,16 +19,6 @@
 
 from irodsTabview import irodsTabview
 from irodsUtils import networkCheck
-<<<<<<< HEAD
-=======
-from json import load
-import os
-
-RED = '\x1b[1;31m'
-DEFAULT = '\x1b[0m'
-YEL = '\x1b[1;33m'
-BLUE = '\x1b[1;34m'
->>>>>>> 4f2f7400
 
 class irodsLogin(QDialog):
     def __init__(self):
@@ -117,20 +107,7 @@
         if connect:
             try:
                 ic = self.__irodsLogin(envFile, password, cipher)
-<<<<<<< HEAD
                 browser = irodsTabview(widget, ic, hideTabs = [1, 2, 3, 4])
-=======
-
-                # Move environment file to default location
-                if envFile != self.default_irodsenv_path:
-                    irods_env_dir = os.path.dirname(self.default_irodsenv_path)
-                    if not os.path.isdir(irods_env_dir):
-                        os.makedirs(irods_env_dir)
-                    copyfile(envFile, self.default_irodsenv_path)
-
-                ienv["ui_ienvFilePath"] = self.default_irodsenv_path
-                browser = irodsBrowser(widget, ic, ienv)
->>>>>>> 4f2f7400
                 if len(widget) == 1:
                     widget.addWidget(browser)
                 widget.setCurrentIndex(widget.currentIndex()+1)
