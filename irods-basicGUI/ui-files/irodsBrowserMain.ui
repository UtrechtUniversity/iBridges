--- conflicted
+++ resolved
@@ -38,7 +38,6 @@
    <property name="styleSheet">
     <string notr="true"/>
    </property>
-<<<<<<< HEAD
    <layout class="QVBoxLayout" name="verticalLayout">
     <item>
      <spacer name="verticalSpacer_8">
@@ -84,346 +83,6 @@
              <font>
               <pointsize>16</pointsize>
              </font>
-=======
-   <widget class="QTabWidget" name="tabWidget">
-    <property name="geometry">
-     <rect>
-      <x>11</x>
-      <y>18</y>
-      <width>1234</width>
-      <height>776</height>
-     </rect>
-    </property>
-    <property name="minimumSize">
-     <size>
-      <width>600</width>
-      <height>300</height>
-     </size>
-    </property>
-    <property name="currentIndex">
-     <number>1</number>
-    </property>
-    <widget class="QWidget" name="tabBrowser">
-     <attribute name="title">
-      <string>Browser</string>
-     </attribute>
-     <layout class="QVBoxLayout" name="verticalLayout_3">
-      <item>
-       <layout class="QGridLayout" name="gridLayout">
-        <item row="0" column="2">
-         <widget class="QPushButton" name="homeButton">
-          <property name="text">
-           <string/>
-          </property>
-         </widget>
-        </item>
-        <item row="0" column="5">
-         <widget class="QPushButton" name="createCollButton">
-          <property name="text">
-           <string>Create Collection</string>
-          </property>
-         </widget>
-        </item>
-        <item row="0" column="0">
-         <widget class="QLabel" name="label_2">
-          <property name="font">
-           <font>
-            <pointsize>16</pointsize>
-            <weight>75</weight>
-            <bold>true</bold>
-           </font>
-          </property>
-          <property name="text">
-           <string>iRODS path: </string>
-          </property>
-         </widget>
-        </item>
-        <item row="0" column="1">
-         <widget class="QLineEdit" name="inputPath">
-          <property name="font">
-           <font>
-            <pointsize>16</pointsize>
-           </font>
-          </property>
-          <property name="styleSheet">
-           <string notr="true">background-color: rgb(85, 87, 83);</string>
-          </property>
-          <property name="text">
-           <string>/zoneName/home/user</string>
-          </property>
-          <property name="echoMode">
-           <enum>QLineEdit::Normal</enum>
-          </property>
-          <property name="placeholderText">
-           <string/>
-          </property>
-          <property name="clearButtonEnabled">
-           <bool>true</bool>
-          </property>
-         </widget>
-        </item>
-        <item row="0" column="3">
-         <widget class="QPushButton" name="UploadButton">
-          <property name="text">
-           <string>Quick Upload</string>
-          </property>
-         </widget>
-        </item>
-       </layout>
-      </item>
-      <item>
-       <spacer name="verticalSpacer_13">
-        <property name="orientation">
-         <enum>Qt::Vertical</enum>
-        </property>
-        <property name="sizeType">
-         <enum>QSizePolicy::Minimum</enum>
-        </property>
-        <property name="sizeHint" stdset="0">
-         <size>
-          <width>20</width>
-          <height>10</height>
-         </size>
-        </property>
-       </spacer>
-      </item>
-      <item>
-       <widget class="QTableWidget" name="collTable">
-        <property name="minimumSize">
-         <size>
-          <width>0</width>
-          <height>250</height>
-         </size>
-        </property>
-        <property name="styleSheet">
-         <string notr="true">background-color: rgb(85, 87, 83);
-selection-background-color: rgb(58, 152, 112);</string>
-        </property>
-        <property name="editTriggers">
-         <set>QAbstractItemView::NoEditTriggers</set>
-        </property>
-        <column>
-         <property name="text">
-          <string notr="true">Path</string>
-         </property>
-         <property name="toolTip">
-          <string notr="true"/>
-         </property>
-         <property name="whatsThis">
-          <string notr="true"/>
-         </property>
-        </column>
-        <column>
-         <property name="text">
-          <string>Name</string>
-         </property>
-        </column>
-        <column>
-         <property name="text">
-          <string>Size</string>
-         </property>
-        </column>
-        <column>
-         <property name="text">
-          <string>Checksum</string>
-         </property>
-        </column>
-       </widget>
-      </item>
-      <item>
-       <spacer name="verticalSpacer_12">
-        <property name="orientation">
-         <enum>Qt::Vertical</enum>
-        </property>
-        <property name="sizeType">
-         <enum>QSizePolicy::Minimum</enum>
-        </property>
-        <property name="sizeHint" stdset="0">
-         <size>
-          <width>20</width>
-          <height>20</height>
-         </size>
-        </property>
-       </spacer>
-      </item>
-      <item>
-       <widget class="QTabWidget" name="viewTabs">
-        <property name="styleSheet">
-         <string notr="true">background-color: rgb(85, 87, 83);</string>
-        </property>
-        <property name="currentIndex">
-         <number>2</number>
-        </property>
-        <widget class="QWidget" name="preview">
-         <property name="font">
-          <font>
-           <weight>50</weight>
-           <bold>false</bold>
-          </font>
-         </property>
-         <property name="autoFillBackground">
-          <bool>false</bool>
-         </property>
-         <attribute name="title">
-          <string>Preview</string>
-         </attribute>
-         <layout class="QVBoxLayout" name="verticalLayout_2">
-          <item>
-           <widget class="QTextBrowser" name="previewBrowser"/>
-          </item>
-         </layout>
-        </widget>
-        <widget class="QWidget" name="metadata">
-         <attribute name="title">
-          <string>Metadata</string>
-         </attribute>
-         <layout class="QHBoxLayout" name="horizontalLayout">
-          <item>
-           <widget class="QTableWidget" name="metadataTable">
-            <property name="minimumSize">
-             <size>
-              <width>600</width>
-              <height>300</height>
-             </size>
-            </property>
-            <property name="styleSheet">
-             <string notr="true">selection-background-color: rgb(58, 152, 112);</string>
-            </property>
-            <property name="editTriggers">
-             <set>QAbstractItemView::NoEditTriggers</set>
-            </property>
-            <column>
-             <property name="text">
-              <string>Key</string>
-             </property>
-            </column>
-            <column>
-             <property name="text">
-              <string>Value</string>
-             </property>
-            </column>
-            <column>
-             <property name="text">
-              <string>Units</string>
-             </property>
-            </column>
-           </widget>
-          </item>
-          <item>
-           <layout class="QGridLayout" name="gridLayout_2">
-            <item row="9" column="0">
-             <spacer name="verticalSpacer">
-              <property name="orientation">
-               <enum>Qt::Vertical</enum>
-              </property>
-              <property name="sizeHint" stdset="0">
-               <size>
-                <width>20</width>
-                <height>40</height>
-               </size>
-              </property>
-             </spacer>
-            </item>
-            <item row="6" column="2">
-             <widget class="QLineEdit" name="metaUnitsField"/>
-            </item>
-            <item row="4" column="1">
-             <widget class="QLabel" name="label_6">
-              <property name="text">
-               <string>Value</string>
-              </property>
-             </widget>
-            </item>
-            <item row="7" column="1">
-             <widget class="QPushButton" name="metaUpdateButton">
-              <property name="font">
-               <font>
-                <weight>75</weight>
-                <bold>true</bold>
-               </font>
-              </property>
-              <property name="text">
-               <string>Update</string>
-              </property>
-             </widget>
-            </item>
-            <item row="6" column="0">
-             <widget class="QLineEdit" name="metaKeyField"/>
-            </item>
-            <item row="7" column="0">
-             <widget class="QPushButton" name="metaAddButton">
-              <property name="font">
-               <font>
-                <weight>75</weight>
-                <bold>true</bold>
-               </font>
-              </property>
-              <property name="text">
-               <string>Add</string>
-              </property>
-             </widget>
-            </item>
-            <item row="0" column="0">
-             <widget class="QLabel" name="label_3">
-              <property name="font">
-               <font>
-                <pointsize>20</pointsize>
-                <weight>75</weight>
-                <bold>true</bold>
-               </font>
-              </property>
-              <property name="text">
-               <string>Edit</string>
-              </property>
-             </widget>
-            </item>
-            <item row="4" column="2">
-             <widget class="QLabel" name="label_5">
-              <property name="text">
-               <string>Units</string>
-              </property>
-             </widget>
-            </item>
-            <item row="4" column="0">
-             <widget class="QLabel" name="label_4">
-              <property name="text">
-               <string>Key</string>
-              </property>
-             </widget>
-            </item>
-            <item row="7" column="2">
-             <widget class="QPushButton" name="metaDeleteButton">
-              <property name="font">
-               <font>
-                <weight>75</weight>
-                <bold>true</bold>
-               </font>
-              </property>
-              <property name="text">
-               <string>Delete</string>
-              </property>
-             </widget>
-            </item>
-            <item row="6" column="1">
-             <widget class="QLineEdit" name="metaValueField"/>
-            </item>
-           </layout>
-          </item>
-         </layout>
-        </widget>
-        <widget class="QWidget" name="accession">
-         <attribute name="title">
-          <string>Permissions</string>
-         </attribute>
-         <layout class="QHBoxLayout" name="horizontalLayout_2">
-          <item>
-           <widget class="QTableWidget" name="aclTable">
-            <property name="minimumSize">
-             <size>
-              <width>600</width>
-              <height>0</height>
-             </size>
->>>>>>> a8439982
             </property>
             <property name="styleSheet">
              <string notr="true">selection-background-color: rgb(58, 152, 112);</string>
@@ -596,7 +255,6 @@
             </column>
            </widget>
           </item>
-<<<<<<< HEAD
           <item row="0" column="0">
            <widget class="QLabel" name="label_2">
             <property name="font">
@@ -629,95 +287,6 @@
            <widget class="QPushButton" name="UploadButton">
             <property name="text">
              <string>File Upload</string>
-=======
-         </layout>
-        </widget>
-        <widget class="QWidget" name="delete">
-         <attribute name="title">
-          <string>Delete</string>
-         </attribute>
-         <layout class="QHBoxLayout" name="horizontalLayout_6">
-          <item>
-           <widget class="QTextBrowser" name="deleteSelectionBrowser"/>
-          </item>
-          <item>
-           <layout class="QVBoxLayout" name="verticalLayout_5">
-            <item>
-             <widget class="QPushButton" name="loadDeleteSelectionButton">
-              <property name="text">
-               <string>Load</string>
-              </property>
-             </widget>
-            </item>
-            <item>
-             <spacer name="verticalSpacer_15">
-              <property name="orientation">
-               <enum>Qt::Vertical</enum>
-              </property>
-              <property name="sizeType">
-               <enum>QSizePolicy::Minimum</enum>
-              </property>
-              <property name="sizeHint" stdset="0">
-               <size>
-                <width>20</width>
-                <height>30</height>
-               </size>
-              </property>
-             </spacer>
-            </item>
-            <item>
-             <widget class="QPushButton" name="dataDeleteButton">
-              <property name="font">
-               <font>
-                <pointsize>13</pointsize>
-                <weight>75</weight>
-                <bold>true</bold>
-               </font>
-              </property>
-              <property name="styleSheet">
-               <string notr="true">background-color: rgb(164, 0, 0);
-color: rgb(46, 52, 54);</string>
-              </property>
-              <property name="text">
-               <string>Delete</string>
-              </property>
-             </widget>
-            </item>
-           </layout>
-          </item>
-         </layout>
-        </widget>
-       </widget>
-      </item>
-      <item>
-       <widget class="QLabel" name="errorLabel">
-        <property name="styleSheet">
-         <string notr="true">color: rgb(164, 0, 0);</string>
-        </property>
-        <property name="text">
-         <string/>
-        </property>
-       </widget>
-      </item>
-     </layout>
-    </widget>
-    <widget class="QWidget" name="tabUpload">
-     <attribute name="title">
-      <string>Up and Download</string>
-     </attribute>
-     <layout class="QVBoxLayout" name="verticalLayout_12">
-      <item>
-       <layout class="QVBoxLayout" name="verticalLayout_10" stretch="2,1">
-        <property name="sizeConstraint">
-         <enum>QLayout::SetDefaultConstraint</enum>
-        </property>
-        <item>
-         <layout class="QHBoxLayout" name="horizontalLayout_4" stretch="1,0,1">
-          <item>
-           <layout class="QVBoxLayout" name="verticalLayout_4" stretch="0,1">
-            <property name="spacing">
-             <number>2</number>
->>>>>>> a8439982
             </property>
             <property name="sizeConstraint">
              <enum>QLayout::SetDefaultConstraint</enum>
@@ -1175,7 +744,6 @@
           </property>
          </widget>
         </item>
-<<<<<<< HEAD
        </layout>
       </widget>
       <widget class="QWidget" name="tabUpload">
@@ -1187,17 +755,6 @@
          <widget class="QTreeWidget" name="localFsTreeWidget">
           <property name="styleSheet">
            <string notr="true">background-color: rgb(85, 87, 83);</string>
-=======
-        <item row="0" column="1">
-         <widget class="QLabel" name="groupIdLabel">
-          <property name="font">
-           <font>
-            <pointsize>13</pointsize>
-           </font>
-          </property>
-          <property name="text">
-           <string/>
->>>>>>> a8439982
           </property>
          </widget>
         </item>
